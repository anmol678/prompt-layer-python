--- conflicted
+++ resolved
@@ -5,13 +5,8 @@
     description="PromptLayer is a package to keep track of your GPT models training",
     author_email="hello@magniv.io",
     url="https://www.magniv.io",
-<<<<<<< HEAD
-    project_urls={"Documentation": "https://docs.magniv.io",},
+    project_urls={"Documentation": "https://magniv.notion.site/Prompt-Layer-Docs-db0e6f50cacf4564a6d09824ba17a629",},
     version="0.1.1",
-=======
-    project_urls={"Documentation": "https://magniv.notion.site/Prompt-Layer-Docs-db0e6f50cacf4564a6d09824ba17a629",},
-    version="0.1.0",
->>>>>>> 47a64297
     py_modules=["promptlayer"],
     packages=find_packages(),
     install_requires=["requests", "openai"],
